# Luthien Control


> **⚠️ EARLY DEVELOPMENT WARNING ⚠️**
>
> This project is currently in the early stages of development. It is **not yet suitable for production use**.
> Expect frequent updates, potential bugs, and **breaking changes** to the API and functionality without prior notice.
> Use at your own risk during this phase.

Luthien Control is a framework to implement AI Control policies on OpenAI-API compatible endpoints. The Luthien Control server is a proxy server that sits between clients and the AI backend, implementing AI Control policies on traffic that goes between them.

## Developer Documentation

Developer documentation is available here:

[![Documentation](https://img.shields.io/badge/documentation-view-brightgreen?style=for-the-badge)](https://luthienresearch.github.io/luthien_control/)

## Technology Stack
*   **Language:** Python (3.11+)
*   **Package Management:** Poetry
*   **Web Framework:** FastAPI
*   **Server:** Uvicorn
*   **Database:** 
    * PostgreSQL (using `asyncpg`) - Legacy system
    * SQLModel (SQLAlchemy + Pydantic) with Alembic - New system (in transition)
*   **HTTP Client:** HTTPX
*   **Configuration:** Environment variables via `python-dotenv`
*   **Linting/Formatting:** Ruff
*   **Security Scanning:** Bandit
*   **Testing:** Pytest, `pytest-cov`
*   **Local DB:** Docker Compose

## Getting Started

### Prerequisites
*   Python 3.11+
*   Poetry
*   Docker and Docker Compose (for local database)

### Setup
1.  **Clone the repository:**
    ```bash
    git clone git@github.com:LuthienResearch/luthien_control.git
    cd luthien_control
    ```
2.  **Install dependencies:**
    ```bash
    poetry install
    ```
3.  **Database Setup (Local Development):**
    This project uses PostgreSQL for logging request/response data. A `docker-compose.yml` file is provided for easy local setup.
    
    **Note:** Ensure Docker is running before executing the following command.
    ```bash
    cp .env.example .env
    docker compose up -d   # Note: Use 'docker-compose' if using older Docker versions
    ```
    Docker Compose will automatically use variables from your `.env` file (if it exists in the project root) to configure the PostgreSQL container. Specifically, it will look for `DB_USER`, `DB_PASSWORD`, `DB_NAME`, and `DB_PORT`. If these are not found in `.env`, the default values specified in `docker-compose.yml` will be used.

    This will start a PostgreSQL container named `luthien-control-db-1` (or similar, depending on your project name in `docker-compose.yml`) in the background.
    
    **Using a Different Container/Port:**
    If you need to run multiple instances or avoid conflicts with existing containers:
    ```bash
    # Create a custom docker-compose file
    cp docker-compose.yml docker-compose.custom.yml
    
    # Edit docker-compose.custom.yml as needed
    
    # Start your custom container
    docker compose -f docker-compose.custom.yml up -d
    
    # Don't forget to update your .env file
    ```
    
    **Apply Database Migrations:**
    After setting up the database container, apply the migrations to create the required schema:
    ```bash
    # Apply all migrations
    poetry run alembic upgrade head
    ```

4.  **Configuration:**
    Configuration is managed via environment variables, loaded using `python-dotenv` from a `.env` file in the project root during development.
    *   The example file `.env.example` includes reasonable defaults for local development that should work with the Docker setup.
    *   Edit the `.env` file if you need to customize any values.
    *   **Required Variables:**
        *   `BACKEND_URL`: The URL of the backend OpenAI-compatible API you want to proxy requests to (e.g., `https://api.openai.com/v1`).
        *   `OPENAI_API_KEY`: API key for the backend service (required if the backend needs authentication, like OpenAI).
    *   **Database Variables:**
<<<<<<< HEAD
        *   `DB_USER`, `DB_PASSWORD`, `DB_HOST`, `DB_PORT`, `DB_NAME`: Database connection details for the main application database. The values for `DB_USER`, `DB_PASSWORD`, `DB_NAME`, and `DB_PORT` in your `.env` file are also used by `
=======
        *   `DB_USER`, `DB_PASSWORD`, `DB_HOST`, `DB_PORT`, `DB_NAME`: Database connection details for the main application database. The values for `DB_USER`, `DB_PASSWORD`, `DB_NAME`, and `DB_PORT` in your `.env` file are also used by `docker-compose.yml` to set up the local PostgreSQL container. The defaults in `.env.example` should align with the default configuration in `docker-compose.yml`.
    *   **Testing Variables:**
        *   `TEST_CLIENT_API_KEY`: Required for running E2E tests.

## Usage

### Running the Server
Ensure your `.env` file is configured correctly. Run the FastAPI application using Uvicorn:
```bash
poetry run uvicorn luthien_control.main:app --reload
```
The `--reload` flag enables auto-reloading when code changes are detected, useful during development.

## Generating Documentation
The project documentation is built using MkDocs.

To build the documentation locally:
```bash
poetry run mkdocs build --clean
```

To serve the documentation locally with live reload:
```bash
poetry run mkdocs serve
```
This will typically make the documentation available at `http://127.0.0.1:8000/`.

To deploy the documentation to GitHub Pages:
```bash
poetry run mkdocs gh-deploy
```

## Development Practices

### Testing
This project uses Pytest. Tests are categorized using markers defined in `pyproject.toml`:
*   **Unit Tests (`unit` marker or no marker):** Run by default (`poetry run pytest`). They typically mock external dependencies and use `.env.test` if it exists.
*   **Integration Tests (`integration` marker):** Excluded by default. These tests might interact with local services like the database defined in `docker-compose.yml` and use `.env`.
*   **End-to-End (E2E) Tests (`e2e` marker):** Excluded by default. These tests run against a live proxy server (either local or deployed) which connects to a *real backend API* (e.g., OpenAI). They require network access, `OPENAI_API_KEY` in the environment, and potentially incur API costs.

**Running Tests:**
*   **Run default tests (unit tests):**
    ```bash
    poetry run pytest
    ```
*   **Run integration tests:**
    ```bash
    poetry run pytest -m integration
    ```
*   **Run End-to-End (E2E) tests against a locally started server:**
    *Ensure `OPENAI_API_KEY` and `TEST_CLIENT_API_KEY` are set in your environment or `.env` file.*
    
    **Important:** Before running E2E tests, you must add the test client API key to the database:
    ```bash
    # Use the script in the scripts directory
    poetry run python scripts/add_api_key.py --key-value="YOUR_TEST_CLIENT_API_KEY" --name="E2E Test Key"
    
    # Then run the E2E tests
    poetry run pytest -m e2e
    ```
*   **Run E2E tests against a deployed proxy server:**
    *Ensure `OPENAI_API_KEY` and `TEST_CLIENT_API_KEY` are set in your environment.*
    *(The [current development deployment](https://luthiencontrol-dev.up.railway.app/) is on railway and tracks the dev branch on github)*
    ```bash
    poetry run pytest -m e2e --e2e-target-url https://your-deployed-proxy.example.com
    ```
*   **Run all non-E2E tests (Unit & Integration) with coverage:**
    ```bash
    poetry run pytest --cov=luthien_control -m "not e2e"
    ```
*   **Run all tests (Unit, Integration & E2E) with coverage:**
    ```bash
    poetry run pytest --cov=luthien_control
    ```
    *(Note: Coverage reporting might be less meaningful for E2E tests involving separate processes.)*

**Test Configuration:**
*   Tests without the `integration` or `e2e` marker primarily use environment variables defined in `.env.test` (if it exists).
*   Integration tests use environment variables from `.env`.
*   E2E tests require the `OPENAI_API_KEY` and `TEST_CLIENT_API_KEY` environment variables and potentially others depending on the target backend and policies.
*   The E2E local server fixture defaults to using `https://api.openai.com/v1` as the `BACKEND_URL` unless overridden by an existing environment variable.

### Linting & Formatting
This project uses Ruff for linting and formatting.
*   Check formatting and linting: `poetry run ruff check .`
*   Apply formatting: `poetry run ruff format .`

### Security Scanning
Bandit is used to check for common security vulnerabilities.
*   Run Bandit: `poetry run bandit -r luthien_control/`

### Code Complexity Analysis
Radon is used to analyze code complexity (e.g., cyclomatic complexity). This helps identify potentially complex and hard-to-maintain code.
*   Check complexity: `poetry run radon cc luthien_control/ -a -s` (shows average and sorted results)
*   Check maintainability index: `poetry run radon mi luthien_control -s`

### Directory Structure
*   `luthien_control/`: Main package code (submodules: `proxy/`, `db/`, `config/`, `logging/`, `core/`, etc.).
*   `tests/`: Top-level test directory mirroring `luthien_control`.
*   `dev/`: Development tracking files (`ProjectPlan.md`, `current_context.md`, `development_log.md`, `ToDo.md`).
*   `docs/`: Documentation files, including migration guides.
*   `scripts/`: Helper scripts (database creation, log rotation, etc.).
*   `alembic/`: Database migration files for SQLModel.
*   `docker-compose.yml`: Configuration for local development database.
*   `.env.example`: Example environment variable file.
*   `pyproject.toml`: Project metadata and dependencies (Poetry).
*   `.cursor/rules/`: AI assistant guidelines.
*   
>>>>>>> 15d35085
<|MERGE_RESOLUTION|>--- conflicted
+++ resolved
@@ -88,9 +88,6 @@
         *   `BACKEND_URL`: The URL of the backend OpenAI-compatible API you want to proxy requests to (e.g., `https://api.openai.com/v1`).
         *   `OPENAI_API_KEY`: API key for the backend service (required if the backend needs authentication, like OpenAI).
     *   **Database Variables:**
-<<<<<<< HEAD
-        *   `DB_USER`, `DB_PASSWORD`, `DB_HOST`, `DB_PORT`, `DB_NAME`: Database connection details for the main application database. The values for `DB_USER`, `DB_PASSWORD`, `DB_NAME`, and `DB_PORT` in your `.env` file are also used by `
-=======
         *   `DB_USER`, `DB_PASSWORD`, `DB_HOST`, `DB_PORT`, `DB_NAME`: Database connection details for the main application database. The values for `DB_USER`, `DB_PASSWORD`, `DB_NAME`, and `DB_PORT` in your `.env` file are also used by `docker-compose.yml` to set up the local PostgreSQL container. The defaults in `.env.example` should align with the default configuration in `docker-compose.yml`.
     *   **Testing Variables:**
         *   `TEST_CLIENT_API_KEY`: Required for running E2E tests.
@@ -198,5 +195,4 @@
 *   `.env.example`: Example environment variable file.
 *   `pyproject.toml`: Project metadata and dependencies (Poetry).
 *   `.cursor/rules/`: AI assistant guidelines.
-*   
->>>>>>> 15d35085
+*   